--- conflicted
+++ resolved
@@ -8,12 +8,7 @@
 	"fs",
 	"fs/fs_test",
 	"game",
-<<<<<<< HEAD
-	"object",
-	"project",
 	"reltab",
-=======
->>>>>>> ffff8c2d
 	"slice-rbtree",
 	"vm",
 ]