--- conflicted
+++ resolved
@@ -1,9 +1,5 @@
 use borsh::{BorshDeserialize, BorshSerialize};
 use std::marker::Copy;
-<<<<<<< HEAD
-
-#[derive(BorshSerialize, BorshDeserialize, Debug, Clone, Copy)]
-=======
 use solana_program::{
     pubkey::Pubkey,
 };
@@ -12,7 +8,6 @@
 use std::io::Write;
 
 #[derive(Debug, Clone, Copy)]
->>>>>>> c5774701
 pub struct Unit {
 	pub owner: Pubkey,
 	pub unit_type: Pubkey, //32
@@ -23,9 +18,6 @@
 #[derive(BorshSerialize, BorshDeserialize)]
 pub struct UnitType {
 	pub hp: u32,
-<<<<<<< HEAD
-	// pub team: usize,
-=======
 }
 
 impl BorshSerialize for Unit {
@@ -51,5 +43,4 @@
 			place,
 		})
 	}
->>>>>>> c5774701
 }