use crate::brick::{ 
	Context, Brick, BorshResult, Action, Condition, Value
};
use solana_program::{
    pubkey::Pubkey,
};
use std::io::Write;
use borsh::{
	BorshDeserialize, BorshSerialize
};
use std::convert::TryInto;
use std::rc::Rc;
use crate::board::Place;
use crate::player::Player;
use crate::rand::Rand;
use std::cmp;
use std::collections::BTreeMap;

impl BorshSerialize for Action {
	fn serialize<W: Write>(&self, writer: &mut W) -> BorshResult<()> {
		let action_code = 0u32.to_le_bytes();
		let code = self.get_code();
		writer.write_all(&action_code)?;
		writer.write_all(&code.to_le_bytes())?;
		let x = self.b_to_vec();
		writer.write_all(&x)?;
		Ok(())
	}
}

impl BorshDeserialize for Action {
	fn deserialize(buf: &mut &[u8]) -> std::result::Result<Self, std::io::Error> { 
		let _action_code = u32::from_le_bytes(buf[..4].try_into().unwrap());
		*buf = &buf[4..];
		let code = u32::from_le_bytes(buf[..4].try_into().unwrap());
		*buf = &buf[4..];
		match code {
			0u32 => Ok(Box::new(Void::deserialize(buf)?)),
			1u32 => Ok(Box::new(Set::deserialize(buf)?)),
			2u32 => Ok(Box::new(Conditional::deserialize(buf)?)),
			3u32 => Ok(Box::new(Loop::deserialize(buf)?)),
			4u32 => Ok(Box::new(Card::deserialize(buf)?)),
			100u32 => Ok(Box::new(MoveTo::deserialize(buf)?)),
			101u32 => Ok(Box::new(SetPlayerAttr::deserialize(buf)?)),
			102u32 => Ok(Box::new(AddPlayerAttr::deserialize(buf)?)),
			103u32 => Ok(Box::new(ApplyToPlace::deserialize(buf)?)),
			_ => Ok(Box::new(Void{})),
		}
	}
}

#[derive(BorshSerialize, BorshDeserialize, Debug)]
pub struct Void {}

impl Brick<()> for Void {
	fn get_code(&self) -> u32 {
		return 0u32 
	}
	fn b_to_vec(&self) -> Vec<u8> {
		return self.try_to_vec().unwrap();
	}
	fn run(&mut self, _ctx: &mut Context) -> () {}	
}

#[derive(BorshSerialize, BorshDeserialize, Debug)]
pub struct Set{
	pub action1: Action,
	pub action2: Action,
}
impl Brick<()> for Set {
	fn get_code(&self) -> u32 {
		return 1u32 
	}
	fn b_to_vec(&self) -> Vec<u8> {
		return self.try_to_vec().unwrap();
	}
	fn run(&mut self, ctx: &mut Context) -> () {
		self.action1.run(ctx);
		self.action2.run(ctx);
	}	
}

#[derive(BorshSerialize, BorshDeserialize, Debug)]
pub struct Conditional {
	pub condition: Condition,
	pub positive: Action,
	pub negative: Action,
}
impl Brick<()> for Conditional {
	fn get_code(&self) -> u32 {
		return 2u32 
	}
	fn b_to_vec(&self) -> Vec<u8> {
		return self.try_to_vec().unwrap();
	}
	fn run(&mut self, ctx: &mut Context) -> () {
		let cond = self.condition.run(ctx);
		if cond {
			self.positive.run(ctx)
		} else {
			self.negative.run(ctx)
		}
	}	
}

#[derive(BorshSerialize, BorshDeserialize, Debug)]
pub struct Loop {
	pub iterations: Value,
	pub action: Action,
}
impl Brick<()> for Loop {
	fn get_code(&self) -> u32 {
		return 3u32 
	}
	fn b_to_vec(&self) -> Vec<u8> {
		return self.try_to_vec().unwrap();
	}
	fn run(&mut self, ctx: &mut Context) -> () {
<<<<<<< HEAD
		let amount = self.amount.run(ctx);
		let ind = self.object_index as usize;
		let unchecked_hp = ctx.objects[ind].borrow().hp - amount;
		ctx.objects[ind].borrow_mut().hp = cmp::max(unchecked_hp, 0);
=======
		let iterations = self.iterations.run(ctx);
		for i in 1..iterations {
			self.action.run(ctx);
		}
>>>>>>> c5774701
	}	
}

#[derive(BorshSerialize, BorshDeserialize, Debug)]
pub struct Card {
	pub card_type: u32,
}
impl Brick<()> for Card {
	fn get_code(&self) -> u32 {
		return 4u32 
	}
	fn b_to_vec(&self) -> Vec<u8> {
		return self.try_to_vec().unwrap();
	}
	fn run(&mut self, ctx: &mut Context) -> () {
<<<<<<< HEAD
		let amount = self.amount.run(ctx);
		let ind = self.object_index as usize;
		let unchecked_hp = ctx.objects[ind].borrow().hp + amount;
		ctx.objects[ind].borrow_mut().hp = cmp::max(unchecked_hp, 0);
=======
		let mut card_type = ctx.board.get_card_type_by_id(self.card_type);
		let mut action = card_type.unwrap().borrow_mut().get_action(); 
		action.run(ctx);
	}	
}



#[derive(BorshSerialize, BorshDeserialize, Debug)]
pub struct MoveTo {
	pub place: Value,
}
impl Brick<()> for MoveTo {
	fn get_code(&self) -> u32 {
		return 100u32 
	}
	fn b_to_vec(&self) -> Vec<u8> {
		return self.try_to_vec().unwrap();
	}
	fn run(&mut self, ctx: &mut Context) -> () {
		let place = self.place.run(ctx);
		let mut card = ctx.object.borrow_mut();
		card.place = Place::from_i32(place);
>>>>>>> c5774701
	}	
}

#[derive(BorshSerialize, BorshDeserialize, Debug)]
pub struct SetPlayerAttr {
	pub attr_index: u32,
	pub player_index: Value,
	pub attr_value: Value,
}
impl Brick<()> for SetPlayerAttr {
	fn get_code(&self) -> u32 {
		return 101u32 
	}
	fn b_to_vec(&self) -> Vec<u8> {
		return self.try_to_vec().unwrap();
	}
	fn run(&mut self, ctx: &mut Context) -> () {
		let player_index = self.player_index.run(ctx);
		let attr_value = self.attr_value.run(ctx);
		let player = ctx.board.get_player(player_index.try_into().unwrap());
		player.unwrap().borrow_mut().attrs[self.attr_index as usize] = attr_value;
	}	
}

#[derive(BorshSerialize, BorshDeserialize, Debug)]
pub struct AddPlayerAttr {
	pub attr_index: u32,
	pub player_index: Value,
	pub attr_value: Value,
}
impl Brick<()> for AddPlayerAttr {
	fn get_code(&self) -> u32 {
		return 102u32 
	}
	fn b_to_vec(&self) -> Vec<u8> {
		return self.try_to_vec().unwrap();
	}
	fn run(&mut self, ctx: &mut Context) -> () {
		let player_index = self.player_index.run(ctx);
		let attr_value = self.attr_value.run(ctx);
		let player = ctx.board.get_player(player_index.try_into().unwrap());
		player.unwrap().borrow_mut().attrs[self.attr_index as usize] += attr_value;
	}	
}

#[derive(BorshSerialize, BorshDeserialize, Debug)]
pub struct ApplyToPlace {
	pub place: Value,
	pub action: Action,
	pub limit: Value,
}
impl Brick<()> for ApplyToPlace {
	fn get_code(&self) -> u32 {
		return 103u32 
	}
	fn b_to_vec(&self) -> Vec<u8> {
		return self.try_to_vec().unwrap();
	}
	fn run(&mut self, ctx: &mut Context) -> () { // JUST TOO MUCH
		let place = self.place.run(ctx);
		let mut limit = self.limit.run(ctx);
		let mut rng = Rand::new(0);
		let mut cards = ctx.board.get_cards_by_place(Place::from_i32(place));
		if limit == 0 {
			limit = cards.len().try_into().unwrap();
		}
		let old_object = Rc::clone(&ctx.object);
		for i in 0..limit {
			rng.shuffle(&mut cards);
			let new_object = Rc::clone(&cards.pop().unwrap());
			ctx.object = new_object;
			self.action.run(ctx);
		}
		ctx.object = old_object;
	}	
}

#[derive(BorshSerialize, BorshDeserialize, Debug)]
pub struct SetCtxVar{
	pub var_index: u32,
	pub value: Value,
}
impl Brick<()> for SetCtxVar {
	fn get_code(&self) -> u32 {
		return 104u32 
	}
	fn b_to_vec(&self) -> Vec<u8> {
		return self.try_to_vec().unwrap();
	}
	fn run(&mut self, ctx: &mut Context) -> () {
		let value = self.value.run(ctx);
		ctx.vars.insert(self.var_index, value);
	}	
}
<|MERGE_RESOLUTION|>--- conflicted
+++ resolved
@@ -116,17 +116,10 @@
 		return self.try_to_vec().unwrap();
 	}
 	fn run(&mut self, ctx: &mut Context) -> () {
-<<<<<<< HEAD
-		let amount = self.amount.run(ctx);
-		let ind = self.object_index as usize;
-		let unchecked_hp = ctx.objects[ind].borrow().hp - amount;
-		ctx.objects[ind].borrow_mut().hp = cmp::max(unchecked_hp, 0);
-=======
 		let iterations = self.iterations.run(ctx);
 		for i in 1..iterations {
 			self.action.run(ctx);
 		}
->>>>>>> c5774701
 	}	
 }
 
@@ -142,12 +135,6 @@
 		return self.try_to_vec().unwrap();
 	}
 	fn run(&mut self, ctx: &mut Context) -> () {
-<<<<<<< HEAD
-		let amount = self.amount.run(ctx);
-		let ind = self.object_index as usize;
-		let unchecked_hp = ctx.objects[ind].borrow().hp + amount;
-		ctx.objects[ind].borrow_mut().hp = cmp::max(unchecked_hp, 0);
-=======
 		let mut card_type = ctx.board.get_card_type_by_id(self.card_type);
 		let mut action = card_type.unwrap().borrow_mut().get_action(); 
 		action.run(ctx);
@@ -171,7 +158,6 @@
 		let place = self.place.run(ctx);
 		let mut card = ctx.object.borrow_mut();
 		card.place = Place::from_i32(place);
->>>>>>> c5774701
 	}	
 }
 
