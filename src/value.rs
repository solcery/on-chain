use crate::brick::{ Context, Brick, BorshResult, Value, Condition};
use std::io::Write;
use borsh::{BorshDeserialize, BorshSerialize};
use std::convert::TryInto;
<<<<<<< HEAD
use std::cell::RefCell;
=======
use crate::board::Place;
>>>>>>> c5774701

impl BorshSerialize for Value {
	fn serialize<W: Write>(&self, writer: &mut W) -> BorshResult<()> {
		let value_code = 2u32.to_le_bytes();
		let code = self.get_code();
		writer.write_all(&value_code)?;
		writer.write_all(&code.to_le_bytes())?;
		let x = self.b_to_vec();
		writer.write_all(&x)?;
		Ok(())
	}
}

impl BorshDeserialize for Value {
	fn deserialize(buf: &mut &[u8]) -> std::result::Result<Self, std::io::Error> { 
		let _value_code = u32::from_le_bytes(buf[..4].try_into().unwrap());
		*buf = &buf[4..];
		let code = u32::from_le_bytes(buf[..4].try_into().unwrap());
		*buf = &buf[4..];
		match code {
			0u32 => Ok(Box::new(Const::deserialize(buf)?)),
			1u32 => Ok(Box::new(Conditional::deserialize(buf)?)),
			2u32 => Ok(Box::new(Add::deserialize(buf)?)),
			3u32 => Ok(Box::new(Sub::deserialize(buf)?)),
			100u32 => Ok(Box::new(GetPlayerAttr::deserialize(buf)?)),
			101u32 => Ok(Box::new(GetPlayerIndex::deserialize(buf)?)),
			102u32 => Ok(Box::new(GetCardsAmount::deserialize(buf)?)),
			103u32 => Ok(Box::new(CurrentPlace::deserialize(buf)?)),
			104u32 => Ok(Box::new(GetCtxVar::deserialize(buf)?)),
			_ => Ok(Box::new(Const { value: 0 })), // TODO Err
		}
	}
}

#[derive(BorshSerialize, BorshDeserialize, Debug)]
pub struct Const {
	pub value: i32,
}

impl Brick<i32> for Const {
	fn get_code(&self) -> u32 {
		return 0u32 
	}
	fn b_to_vec(&self) -> Vec<u8> {
		return self.try_to_vec().unwrap();
	}
	fn run(&mut self, _ctx: &mut Context) -> i32 {	
		return self.value
	}	
}

#[derive(BorshSerialize, BorshDeserialize, Debug)]
pub struct Conditional {
	pub condition: Condition,
	pub positive: Value,
	pub negative: Value,
}
impl Brick<i32> for Conditional {
	fn get_code(&self) -> u32 {
		return 1u32 
	}
	fn b_to_vec(&self) -> Vec<u8> {
		return self.try_to_vec().unwrap();
	}
	fn run(&mut self, ctx: &mut Context) -> i32 {
		let cond = self.condition.run(ctx);
		if cond {
			self.positive.run(ctx)
		} else {
			self.negative.run(ctx)
		}
	}	
}

#[derive(BorshSerialize, BorshDeserialize, Debug)]
pub struct Add {
	pub left: Value,
	pub right: Value,
}

impl Brick<i32> for Add {
	fn get_code(&self) -> u32 {
		return 2u32 
	}
	fn b_to_vec(&self) -> Vec<u8> {
		return self.try_to_vec().unwrap();
	}
	fn run(&mut self, ctx: &mut Context) -> i32 {	
		return self.left.run(ctx) + self.right.run(ctx);
	}	
}

#[derive(BorshSerialize, BorshDeserialize, Debug)]
pub struct Sub {
	pub left: Value,
	pub right: Value,
}

impl Brick<i32> for Sub {
	fn get_code(&self) -> u32 {
		return 3u32 
	}
	fn b_to_vec(&self) -> Vec<u8> {
		return self.try_to_vec().unwrap();
	}
	fn run(&mut self, ctx: &mut Context) -> i32 {	
		return self.left.run(ctx) - self.right.run(ctx);
	}	
}

#[derive(BorshSerialize, BorshDeserialize, Debug)]
pub struct GetPlayerAttr {
	pub attr_index: u32,
	pub player_index: Value,
}

impl Brick<i32> for GetPlayerAttr {
	fn get_code(&self) -> u32 {
		return 100u32 
	}
	fn b_to_vec(&self) -> Vec<u8> {
		return self.try_to_vec().unwrap();
	}
<<<<<<< HEAD
	fn run(&mut self, ctx: &mut Context) -> u32 {	
		return ctx.objects[self.object_index as usize].borrow().hp;
=======
	fn run(&mut self, ctx: &mut Context) -> i32 {
		let card_place = ctx.object.borrow().place;
		let player_index = self.player_index.run(ctx);
		let player = ctx.board.get_player(player_index.try_into().unwrap());
		return player.unwrap().borrow_mut().attrs[self.attr_index as usize];
	}	
}

#[derive(BorshSerialize, BorshDeserialize, Debug)]
pub struct GetPlayerIndex {}

impl Brick<i32> for GetPlayerIndex {
	fn get_code(&self) -> u32 {
		return 101u32 
	}
	fn b_to_vec(&self) -> Vec<u8> {
		return self.try_to_vec().unwrap();
	}
	fn run(&mut self, ctx: &mut Context) -> i32 {
		let card_place = ctx.object.borrow().place;
		return match card_place {
			Place::Hand1 | Place::DrawPile1 => 1,
			Place::Hand2 | Place::DrawPile2 => 2,
			_ => 0,
		};
	}	
}

#[derive(BorshSerialize, BorshDeserialize, Debug)]
pub struct GetCardsAmount {
	pub place: Value,
}
impl Brick<i32> for GetCardsAmount {
	fn get_code(&self) -> u32 {
		return 102u32 
	}
	fn b_to_vec(&self) -> Vec<u8> {
		return self.try_to_vec().unwrap();
	}
	fn run(&mut self, ctx: &mut Context) -> i32 {
		let place = self.place.run(ctx);
		return ctx.board.get_cards_by_place(Place::from_i32(place)).len() as i32;
	}	
}

#[derive(BorshSerialize, BorshDeserialize, Debug)]
pub struct CurrentPlace {}

impl Brick<i32> for CurrentPlace {
	fn get_code(&self) -> u32 {
		return 103u32 
	}
	fn b_to_vec(&self) -> Vec<u8> {
		return self.try_to_vec().unwrap();
	}
	fn run(&mut self, ctx: &mut Context) -> i32 {
		return ctx.object.borrow().place as i32;
	}	
}

#[derive(BorshSerialize, BorshDeserialize, Debug)]
pub struct GetCtxVar {
	pub var_index: u32,
}
impl Brick<i32> for GetCtxVar {
	fn get_code(&self) -> u32 {
		return 104u32 
	}
	fn b_to_vec(&self) -> Vec<u8> {
		return self.try_to_vec().unwrap();
	}
	fn run(&mut self, ctx: &mut Context) -> i32 {
		return *ctx.vars.get(&self.var_index).or(Some(&0)).unwrap();
>>>>>>> c5774701
	}	
}
<|MERGE_RESOLUTION|>--- conflicted
+++ resolved
@@ -2,11 +2,7 @@
 use std::io::Write;
 use borsh::{BorshDeserialize, BorshSerialize};
 use std::convert::TryInto;
-<<<<<<< HEAD
-use std::cell::RefCell;
-=======
 use crate::board::Place;
->>>>>>> c5774701
 
 impl BorshSerialize for Value {
 	fn serialize<W: Write>(&self, writer: &mut W) -> BorshResult<()> {
@@ -130,10 +126,6 @@
 	fn b_to_vec(&self) -> Vec<u8> {
 		return self.try_to_vec().unwrap();
 	}
-<<<<<<< HEAD
-	fn run(&mut self, ctx: &mut Context) -> u32 {	
-		return ctx.objects[self.object_index as usize].borrow().hp;
-=======
 	fn run(&mut self, ctx: &mut Context) -> i32 {
 		let card_place = ctx.object.borrow().place;
 		let player_index = self.player_index.run(ctx);
@@ -207,6 +199,5 @@
 	}
 	fn run(&mut self, ctx: &mut Context) -> i32 {
 		return *ctx.vars.get(&self.var_index).or(Some(&0)).unwrap();
->>>>>>> c5774701
-	}	
-}
+	}	
+}
