--- conflicted
+++ resolved
@@ -1,16 +1,11 @@
 use std::result;
 use std::fmt::Debug;
-<<<<<<< HEAD
-use std::cell::RefCell;
-use crate::unit::Unit;
-=======
 use crate::board::Board;
 use crate::card::Card;
 use std::cell::RefCell;
 use std::io::Write;
 use std::rc::Rc;
 use std::collections::BTreeMap;
->>>>>>> c5774701
 
 pub type Action = Box<dyn Brick<()>>;
 pub type Condition = Box<dyn Brick<bool>>;
@@ -19,13 +14,9 @@
 pub type BorshResult<T> = result::Result<T, std::io::Error>;
 
 pub struct Context<'a> {
-<<<<<<< HEAD
-	pub objects: &'a mut Vec<&'a RefCell<Unit>>,
-=======
 	pub object: Rc<RefCell<Card>>,
 	pub board: &'a Board,
 	pub vars: BTreeMap<u32, i32>,
->>>>>>> c5774701
 }
 
 pub trait Brick<T> where Self: Debug {
