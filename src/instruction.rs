use solana_program::{
    program_error::ProgramError,
};
use crate::error::SolceryError;
<<<<<<< HEAD
=======
use crate::board::Place;
use borsh::BorshDeserialize;
>>>>>>> c5774701
use std::convert::TryInto;


pub enum SolceryInstruction{

    /// Checks and stores card binary data into special account
    /// Accounts expected:
    ///
    /// 0  `[signer]` The account of the person creating the card
    /// 1. `[writable]` The account for card metadata storage, with allocated memory and owned by program
    /// 2. `[]` Mint account of card NFT

    CreateCard {
        data: Vec<u8>,
    },

    /// Initializes new board and stores it in account
    /// Accounts expected:
    ///
    /// 0. `[signer]` The account of the person starting the board
    /// 1. `[writable]` Memory account owned by program with preallocated necessary space
    /// 2+. [] Metadata account of cards used in board
    CreateBoard {
        deck: Vec<(u32, Place)>,
        init: Vec<u32>,
    },

    /// Initializes new board and stores it in account
    /// Accounts expected:
    ///
    /// 0. `[signer]` The account of the person joining the board
    /// 1. `[writable]` Active board account
    JoinBoard,

    /// Checks and stores card binary data into special account
    /// Accounts expected:
    ///
    /// 0  `[signer]` The account of the person creating the unit
    /// 1. `[writable]` The account for unit metadata storage, with allocated memory and owned by program
    /// 2. `[]` Mint account of card NFT
    Cast {
<<<<<<< HEAD
        caster_id: u32, // [ignored, always 1] // Id of unit which will cast the card
        target_id: u32, // [ignored, always 2] // Id of unit which will be the target of the card
=======
        card_id: u32,
>>>>>>> c5774701
    },



}

impl SolceryInstruction {
    pub fn unpack(input: &[u8]) -> Result<Self, ProgramError> {
        let (mut tag, mut rest) = input.split_first().ok_or(SolceryError::InvalidInstruction)?; 
        Ok(match tag {
            0 => Self::CreateCard{ data: rest.to_vec() },
<<<<<<< HEAD
            1 => Self::CreateFight,
            2 => Self::Cast{ 
                caster_id: u32::from_le_bytes(input[..4].try_into().unwrap()), 
                target_id: u32::from_le_bytes(input[4..].try_into().unwrap()) 
=======
            1 => Self::CreateBoard{ 
                deck: Vec::<(u32, Place)>::deserialize(&mut rest)?,
                init: Vec::<u32>::deserialize(&mut rest)?,
            },
            2 => Self::JoinBoard,
            3 => Self::Cast{ 
                card_id: u32::from_le_bytes(rest[..4].try_into().unwrap()),
>>>>>>> c5774701
            },
            _ => return Err(ProgramError::InvalidAccountData.into()),
        })
    }

    pub fn unpack_board_deck(src: &[u8]) -> Vec<(u32, Place)> {
        let mut deck = Vec::new();
        for i in 0..src.len() / 5 {
            let amount = u32::from_le_bytes(src[5 * i .. 5 * (i + 1) - 1].try_into().unwrap());
            let place_u8 = src[5 * (i + 1) - 1];
            deck.push((amount, Place::from_u8(place_u8)));
        }
        return deck
    }

}<|MERGE_RESOLUTION|>--- conflicted
+++ resolved
@@ -2,11 +2,8 @@
     program_error::ProgramError,
 };
 use crate::error::SolceryError;
-<<<<<<< HEAD
-=======
 use crate::board::Place;
 use borsh::BorshDeserialize;
->>>>>>> c5774701
 use std::convert::TryInto;
 
 
@@ -48,12 +45,7 @@
     /// 1. `[writable]` The account for unit metadata storage, with allocated memory and owned by program
     /// 2. `[]` Mint account of card NFT
     Cast {
-<<<<<<< HEAD
-        caster_id: u32, // [ignored, always 1] // Id of unit which will cast the card
-        target_id: u32, // [ignored, always 2] // Id of unit which will be the target of the card
-=======
         card_id: u32,
->>>>>>> c5774701
     },
 
 
@@ -65,12 +57,6 @@
         let (mut tag, mut rest) = input.split_first().ok_or(SolceryError::InvalidInstruction)?; 
         Ok(match tag {
             0 => Self::CreateCard{ data: rest.to_vec() },
-<<<<<<< HEAD
-            1 => Self::CreateFight,
-            2 => Self::Cast{ 
-                caster_id: u32::from_le_bytes(input[..4].try_into().unwrap()), 
-                target_id: u32::from_le_bytes(input[4..].try_into().unwrap()) 
-=======
             1 => Self::CreateBoard{ 
                 deck: Vec::<(u32, Place)>::deserialize(&mut rest)?,
                 init: Vec::<u32>::deserialize(&mut rest)?,
@@ -78,7 +64,6 @@
             2 => Self::JoinBoard,
             3 => Self::Cast{ 
                 card_id: u32::from_le_bytes(rest[..4].try_into().unwrap()),
->>>>>>> c5774701
             },
             _ => return Err(ProgramError::InvalidAccountData.into()),
         })
